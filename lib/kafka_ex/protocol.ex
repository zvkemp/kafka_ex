--- conflicted
+++ resolved
@@ -7,10 +7,7 @@
   @offset_fetch_request      9
   @consumer_metadata_request 10
   @join_group_request        11
-<<<<<<< HEAD
-=======
   @heartbeat_request         12
->>>>>>> 2ed1aacf
   @sync_group_request        14
 
   @api_version  0
@@ -47,13 +44,10 @@
     @join_group_request
   end
 
-<<<<<<< HEAD
-=======
   defp api_key(:heartbeat) do
     @heartbeat_request
   end
 
->>>>>>> 2ed1aacf
   defp api_key(:sync_group) do
     @sync_group_request
   end
