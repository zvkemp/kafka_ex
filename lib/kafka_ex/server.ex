--- conflicted
+++ resolved
@@ -315,12 +315,8 @@
                 offset_commit_request = %Proto.OffsetCommit.Request{
                   topic: topic,
                   offset: last_offset,
-<<<<<<< HEAD
+                  partition: partition,
                   consumer_group: state.consumer_group}
-=======
-                  partition: partition,
-                  consumer_group: consumer_group(state)}
->>>>>>> 4aa5f5d4
                 {_, state} = offset_commit(state, offset_commit_request)
                 {response, state}
             end
